[package]
name = "egui-baseview"
version = "0.2.0"
authors = ["Billy Messenger <BillyDM@tutamail.com>"]
edition = "2021"
description = "A baseview backend for egui"
license = "MIT"
repository = "https://github.com/BillyDM/egui-baseview"
documentation = "https://docs.rs/egui-baseview"
keywords = ["gui", "ui", "graphics", "interface", "widgets"]
categories = ["gui"]
readme = "README.md"

# See more keys and their definitions at https://doc.rust-lang.org/cargo/reference/manifest.html

[features]
default = ["wgpu", "default_fonts"]
opengl = ["egui_glow", "baseview/opengl"]
wgpu = ["egui-wgpu", "raw-window-handle-06", "pollster", "dep:wgpu"]
default_fonts = ["egui/default_fonts"]
## Enable parallel tessellation using [`rayon`](https://docs.rs/rayon).
##
## This can help performance for graphics-intense applications.
rayon = ["egui/rayon"]
pollster = ["dep:pollster"]

[dependencies]
egui = { version = "0.27", default-features = false, features = ["bytemuck"] }
egui-wgpu = { version = "0.27", optional = true }
egui_glow = { version = "0.27", optional = true }
wgpu = {version = "0.19", optional = true}
keyboard-types = { version = "0.6", default-features = false }
baseview = { git = "https://github.com/RustAudio/baseview.git", rev = "45465c5f46abed6c6ce370fffde5edc8e4cd5aa3" }
raw-window-handle = "0.5"
raw-window-handle-06 = { package = "raw-window-handle", version = "0.6", optional = true }
# TODO: Enable wayland feature when baseview gets wayland support.
copypasta = { version = "0.10", default-features = false, features = ["x11"] }
log = "0.4"
<<<<<<< HEAD
pollster = { version = "0.3.0", optional = true }
=======
open = "5.1"
>>>>>>> 5d96dae9
<|MERGE_RESOLUTION|>--- conflicted
+++ resolved
@@ -36,8 +36,5 @@
 # TODO: Enable wayland feature when baseview gets wayland support.
 copypasta = { version = "0.10", default-features = false, features = ["x11"] }
 log = "0.4"
-<<<<<<< HEAD
-pollster = { version = "0.3.0", optional = true }
-=======
 open = "5.1"
->>>>>>> 5d96dae9
+pollster = { version = "0.3.0", optional = true }
--- conflicted
+++ resolved
@@ -1,8 +1,4 @@
-<<<<<<< HEAD
 use baseview::{PhySize, Window};
-=======
-use baseview::Window;
->>>>>>> 275cb4c3
 use egui::FullOutput;
 use egui_glow::Painter;
 use std::sync::Arc;
@@ -50,7 +46,6 @@
         &mut self,
         window: &Window,
         bg_color: egui::Rgba,
-<<<<<<< HEAD
         physical_size: PhySize,
         pixels_per_point: f32,
         egui_ctx: &mut egui::Context,
@@ -60,14 +55,7 @@
             width: canvas_width,
             height: canvas_height,
         } = physical_size;
-=======
-        dimensions: (u32, u32),
-        pixels_per_point: f32,
-        egui_ctx: &mut egui::Context,
-        full_output: &mut FullOutput
-    ) {
-        let (canvas_width, canvas_height) = dimensions;
->>>>>>> 275cb4c3
+
         let shapes = std::mem::take(&mut full_output.shapes);
         let textures_delta = &mut full_output.textures_delta;
 
